import sys
from copy import deepcopy

import torch
import torch.nn as nn
import torch.nn.functional as F

sys.path.append('utils')
from proj_adaptive_softmax import ProjectedAdaptiveLogSoftmax
from log_uniform_sampler import LogUniformSampler, sample_logits
from torch_utils import repeat_parameter, expand_qkv


class PositionalEmbedding(nn.Module):
    def __init__(self, demb):
        super(PositionalEmbedding, self).__init__()

        self.demb = demb

        inv_freq = 1 / (10000 ** (torch.arange(0.0, demb, 2.0) / demb))
        self.register_buffer('inv_freq', inv_freq)

    def forward(self, pos_seq, bsz=None):
        sinusoid_inp = torch.ger(pos_seq, self.inv_freq)
        pos_emb = torch.cat([sinusoid_inp.sin(), sinusoid_inp.cos()], dim=-1)

        if bsz is not None:
            return pos_emb[:, None, :].expand(-1, bsz, -1)
        else:
            return pos_emb[:, None, :]

    def widen(self, ratio, change_freq=False):
        if change_freq:
            self.demb *= ratio
            inv_freq = 1 / (10000 ** (torch.arange(0.0, self.demb, 2.0) / self.demb))
        else:
            inv_freq = 1 / (10000 ** (torch.arange(0.0, self.demb, 2.0) / self.demb))
            inv_freq = inv_freq.repeat(ratio)
            self.demb *= ratio
        inv_freq = inv_freq.to(self.inv_freq.device)
        self.register_buffer('inv_freq', inv_freq)


class PositionwiseFF(nn.Module):
    def __init__(self, d_model, d_inner, dropout, pre_lnorm=False):
        super(PositionwiseFF, self).__init__()

        self.d_model = d_model
        self.d_inner = d_inner
        self.dropout_p = dropout

        self.CoreNet = nn.Sequential(
            nn.Linear(d_model, d_inner), nn.ReLU(inplace=True),
            nn.Dropout(dropout),
            nn.Linear(d_inner, d_model),
            nn.Dropout(dropout),
        )

        self.layer_norm = nn.LayerNorm(d_model)

        self.pre_lnorm = pre_lnorm

    def forward(self, inp):
        if self.pre_lnorm:
            ##### layer normalization + positionwise feed-forward
            core_out = self.CoreNet(self.layer_norm(inp))

            ##### residual connection
            output = core_out + inp
        else:
            ##### positionwise feed-forward
            core_out = self.CoreNet(inp)

            ##### residual connection + layer normalization
            output = self.layer_norm(inp + core_out)

        return output

    def add_heads(self, ratio, strategy="duplicate", function=None, expand_inner=True):
        repeat_parameter(self.layer_norm.weight, ratio)
        repeat_parameter(self.layer_norm.bias, ratio)
        self.layer_norm.normalized_shape = tuple((size * ratio for size in self.layer_norm.normalized_shape))
        self.d_model *= ratio
        if expand_inner:
            self.d_inner *= ratio
            for layer in self.CoreNet:
                if isinstance(layer, nn.Linear):
                    repeat_parameter(layer.weight, ratio, ratio)
                    repeat_parameter(layer.bias, ratio)
        else:
            repeat_parameter(self.CoreNet[0].weight, 1, ratio)
            repeat_parameter(self.CoreNet[2].weight, ratio, 1)
            repeat_parameter(self.CoreNet[2].bias, ratio)


class MultiHeadAttn(nn.Module):
    def __init__(self, n_head, d_model, d_head, dropout, dropatt=0,
                 pre_lnorm=False):
        super(MultiHeadAttn, self).__init__()

        self.n_head = n_head
        self.d_model = d_model
        self.d_head = d_head
        self.dropout_p = dropout

        self.q_net = nn.Linear(d_model, n_head * d_head, bias=False)
        self.kv_net = nn.Linear(d_model, 2 * n_head * d_head, bias=False)

        self.drop = nn.Dropout(dropout)
        self.dropatt = nn.Dropout(dropatt)
        self.o_net = nn.Linear(n_head * d_head, d_model, bias=False)

        self.layer_norm = nn.LayerNorm(d_model)

        self.scale = 1 / (d_head ** 0.5)

        self.pre_lnorm = pre_lnorm

    def forward(self, h, attn_mask=None, mems=None):
        ##### multihead attention
        # [hlen x bsz x n_head x d_head]

        if mems is not None:
            c = torch.cat([mems, h], 0)
        else:
            c = h

        if self.pre_lnorm:
            ##### layer normalization
            c = self.layer_norm(c)

        head_q = self.q_net(h)
        head_k, head_v = torch.chunk(self.kv_net(c), 2, -1)

        head_q = head_q.view(h.size(0), h.size(1), self.n_head, self.d_head)
        head_k = head_k.view(c.size(0), c.size(1), self.n_head, self.d_head)
        head_v = head_v.view(c.size(0), c.size(1), self.n_head, self.d_head)

        # [qlen x klen x bsz x n_head]
        attn_score = torch.einsum('ibnd,jbnd->ijbn', (head_q, head_k))
        attn_score.mul_(self.scale)
        if attn_mask is not None and attn_mask.any().item():
            if attn_mask.dim() == 2:
                attn_score.masked_fill_(attn_mask[None, :, :, None], -float('inf'))
            elif attn_mask.dim() == 3:
                attn_score.masked_fill_(attn_mask[:, :, :, None], -float('inf'))

        # [qlen x klen x bsz x n_head]
        attn_prob = F.softmax(attn_score, dim=1)
        attn_prob = self.dropatt(attn_prob)

        # [qlen x klen x bsz x n_head] + [klen x bsz x n_head x d_head] -> [qlen x bsz x n_head x d_head]
        attn_vec = torch.einsum('ijbn,jbnd->ibnd', (attn_prob, head_v))
        attn_vec = attn_vec.contiguous().view(
            attn_vec.size(0), attn_vec.size(1), self.n_head * self.d_head)

        ##### linear projection
        attn_out = self.o_net(attn_vec)
        attn_out = self.drop(attn_out)

        if self.pre_lnorm:
            ##### residual connection
            output = h + attn_out
        else:
            ##### residual connection + layer normalization
            output = self.layer_norm(h + attn_out)

        return output


class RelMultiHeadAttn(nn.Module):
    def __init__(self, n_head, d_model, d_head, dropout, dropatt=0,
                 tgt_len=None, ext_len=None, mem_len=None, pre_lnorm=False):
        super(RelMultiHeadAttn, self).__init__()

        self.n_head = n_head
        self.d_model = d_model
        self.d_head = d_head
        self.dropout_p = dropout

        self.qkv_net = nn.Linear(d_model, 3 * n_head * d_head, bias=False)

        self.drop = nn.Dropout(dropout)
        self.dropatt = nn.Dropout(dropatt)
        self.o_net = nn.Linear(n_head * d_head, d_model, bias=False)

        self.layer_norm = nn.LayerNorm(d_model)

        self.scale = 1 / (d_head ** 0.5)

        self.pre_lnorm = pre_lnorm

    def _parallelogram_mask(self, h, w, left=False):
        mask = torch.ones((h, w)).bool()
        m = min(h, w)
        mask[:m, :m] = torch.triu(mask[:m, :m])
        mask[-m:, -m:] = torch.tril(mask[-m:, -m:])

        if left:
            return mask
        else:
            return mask.flip(0)

    def _shift(self, x, qlen, klen, mask, left=False):
        if qlen > 1:
            zero_pad = torch.zeros((x.size(0), qlen - 1, x.size(2), x.size(3)),
                                   device=x.device, dtype=x.dtype)
        else:
            zero_pad = torch.zeros(0, device=x.device, dtype=x.dtype)

        if left:
            mask = mask.flip(1)
            x_padded = torch.cat([zero_pad, x], dim=1).expand(qlen, -1, -1, -1)
        else:
            x_padded = torch.cat([x, zero_pad], dim=1).expand(qlen, -1, -1, -1)

        x = x_padded.masked_select(mask[:, :, None, None]) \
            .view(qlen, klen, x.size(2), x.size(3))

        return x

    def _rel_shift(self, x, zero_triu=False):
        zero_pad = torch.zeros((x.size(0), x.size(1), x.size(2), 1),
                               device=x.device, dtype=x.dtype)
        x_padded = torch.cat([zero_pad, x], dim=3)

        x_padded = x_padded.view(x.size(0), x.size(1), x.size(3) + 1, x.size(2))

        x = x_padded[:, :, 1:].view_as(x)

        if zero_triu:
<<<<<<< HEAD
            ones = torch.ones((x.size(0), x.size(1)))
            x = x * torch.tril(ones, x.size(1) - x.size(0))[:, :, None, None]
=======
            ones = torch.ones((x.size(2), x.size(3)))
            x = x * torch.tril(ones, x.size(3) - x.size(2))[None, None, :, :]
>>>>>>> 50764fcc

        return x

    def forward(self, w, r, attn_mask=None, mems=None):
        raise NotImplementedError


class RelPartialLearnableMultiHeadAttn(RelMultiHeadAttn):
    def __init__(self, *args, **kwargs):
        super(RelPartialLearnableMultiHeadAttn, self).__init__(*args, **kwargs)

        self.r_net = nn.Linear(self.d_model, self.n_head * self.d_head, bias=False)
        self.r_w_bias = nn.Parameter(torch.Tensor(self.n_head, self.d_head))
        self.r_r_bias = nn.Parameter(torch.Tensor(self.n_head, self.d_head))

    def forward(self, w, r, attn_mask=None, mems=None):
        qlen, rlen, bsz = w.size(0), r.size(0), w.size(1)

        if mems is not None:
            cat = torch.cat([mems, w], 0)
            if self.pre_lnorm:
                w_heads = self.qkv_net(self.layer_norm(cat))
            else:
                w_heads = self.qkv_net(cat)
            r_head_k = self.r_net(r)

            w_head_q, w_head_k, w_head_v = torch.chunk(w_heads, 3, dim=-1)
            w_head_q = w_head_q[-qlen:]
        else:
            if self.pre_lnorm:
                w_heads = self.qkv_net(self.layer_norm(w))
            else:
                w_heads = self.qkv_net(w)
            r_head_k = self.r_net(r)

            w_head_q, w_head_k, w_head_v = torch.chunk(w_heads, 3, dim=-1)

        klen = w_head_k.size(0)

        w_head_q = w_head_q.view(qlen, bsz, self.n_head, self.d_head)  # qlen x bsz x n_head x d_head
        w_head_k = w_head_k.view(klen, bsz, self.n_head, self.d_head)  # qlen x bsz x n_head x d_head
        w_head_v = w_head_v.view(klen, bsz, self.n_head, self.d_head)  # qlen x bsz x n_head x d_head

        r_head_k = r_head_k.view(rlen, self.n_head, self.d_head)  # qlen x n_head x d_head

        #### compute attention score
<<<<<<< HEAD
        rw_head_q = w_head_q + self.r_w_bias  # qlen x bsz x n_head x d_head
        AC = torch.einsum('ibnd,jbnd->ijbn', (rw_head_q, w_head_k))  # qlen x klen x bsz x n_head

        rr_head_q = w_head_q + self.r_r_bias
        BD = torch.einsum('ibnd,jnd->ijbn', (rr_head_q, r_head_k))  # qlen x klen x bsz x n_head
=======
        rw_head_q = w_head_q + r_w_bias                                         # qlen x bsz x n_head x d_head
        AC = torch.einsum('ibnd,jbnd->bnij', (rw_head_q, w_head_k))             # bsz x n_head x qlen x klen

        rr_head_q = w_head_q + r_r_bias
        BD = torch.einsum('ibnd,jnd->bnij', (rr_head_q, r_head_k))              # bsz x n_head x qlen x klen
>>>>>>> 50764fcc
        BD = self._rel_shift(BD)

        # [qlen x klen x bsz x n_head]
        attn_score = AC + BD
        attn_score.mul_(self.scale)

        #### compute attention probability
        if attn_mask is not None and attn_mask.any().item():
            if attn_mask.dim() == 2:
<<<<<<< HEAD
                attn_score = attn_score.float().masked_fill(
                    attn_mask[None, :, :, None], -float('inf')).type_as(attn_score)
            elif attn_mask.dim() == 3:
                attn_score = attn_score.float().masked_fill(
                    attn_mask[:, :, :, None], -float('inf')).type_as(attn_score)
=======
                attn_score.masked_fill_(attn_mask[None, None, :, :], -float('inf'))
            elif attn_mask.dim() == 3:
                attn_score.masked_fill_(attn_mask[:, None, :, :], -float('inf'))
>>>>>>> 50764fcc

        # [bsz x n_head x qlen x klen]
        attn_prob = F.softmax(attn_score, dim=3)
        attn_prob = self.dropatt(attn_prob)

        #### compute attention vector
        attn_vec = torch.einsum('bnij,jbnd->ibnd', (attn_prob, w_head_v))

        # [qlen x bsz x n_head x d_head]
        attn_vec = attn_vec.contiguous().view(
            attn_vec.size(0), attn_vec.size(1), self.n_head * self.d_head)

        ##### linear projection
        attn_out = self.o_net(attn_vec)
        attn_out = self.drop(attn_out)

        if self.pre_lnorm:
            ##### residual connection
            output = w + attn_out
        else:
            ##### residual connection + layer normalization
            output = self.layer_norm(w + attn_out)

        return output

    def add_heads(self, ratio, strategy="duplicate", function=None):
        self.n_head *= ratio
        self.d_model *= ratio

        # r_net
        repeat_parameter(self.r_net.weight, ratio, ratio)
        # r_w_bias
        repeat_parameter(self.r_w_bias, ratio, 1)
        # r_r_bias
        repeat_parameter(self.r_r_bias, ratio, 1)
        # qkv_net: requires its own helper function as it divides its inputs into 3 parts
        expand_qkv(self.qkv_net, ratio)
        # layer_norm
        repeat_parameter(self.layer_norm.weight, ratio)
        repeat_parameter(self.layer_norm.bias, ratio)
        self.layer_norm.normalized_shape = tuple((size * ratio for size in self.layer_norm.normalized_shape))
        # o_net
        repeat_parameter(self.o_net.weight, ratio, ratio)


class RelLearnableMultiHeadAttn(RelMultiHeadAttn):
    def __init__(self, *args, **kwargs):
        super(RelLearnableMultiHeadAttn, self).__init__(*args, **kwargs)

    def forward(self, w, r_emb, r_w_bias, r_bias, attn_mask=None, mems=None):
        # r_emb: [klen, n_head, d_head], used for term B
        # r_w_bias: [n_head, d_head], used for term C
        # r_bias: [klen, n_head], used for term D

        qlen, bsz = w.size(0), w.size(1)

        if mems is not None:
            cat = torch.cat([mems, w], 0)
            if self.pre_lnorm:
                w_heads = self.qkv_net(self.layer_norm(cat))
            else:
                w_heads = self.qkv_net(cat)
            w_head_q, w_head_k, w_head_v = torch.chunk(w_heads, 3, dim=-1)

            w_head_q = w_head_q[-qlen:]
        else:
            if self.pre_lnorm:
                w_heads = self.qkv_net(self.layer_norm(w))
            else:
                w_heads = self.qkv_net(w)
            w_head_q, w_head_k, w_head_v = torch.chunk(w_heads, 3, dim=-1)

        klen = w_head_k.size(0)

        w_head_q = w_head_q.view(qlen, bsz, self.n_head, self.d_head)
        w_head_k = w_head_k.view(klen, bsz, self.n_head, self.d_head)
        w_head_v = w_head_v.view(klen, bsz, self.n_head, self.d_head)

        if klen > r_emb.size(0):
            r_emb_pad = r_emb[0:1].expand(klen - r_emb.size(0), -1, -1)
            r_emb = torch.cat([r_emb_pad, r_emb], 0)
            r_bias_pad = r_bias[0:1].expand(klen - r_bias.size(0), -1)
            r_bias = torch.cat([r_bias_pad, r_bias], 0)
        else:
            r_emb = r_emb[-klen:]
            r_bias = r_bias[-klen:]

        #### compute attention score
        rw_head_q = w_head_q + r_w_bias[None]  # qlen x bsz x n_head x d_head

        AC = torch.einsum('ibnd,jbnd->ijbn', (rw_head_q, w_head_k))  # qlen x klen x bsz x n_head
        B_ = torch.einsum('ibnd,jnd->ijbn', (w_head_q, r_emb))  # qlen x klen x bsz x n_head
        D_ = r_bias[None, :, None]  # 1    x klen x 1   x n_head
        BD = self._rel_shift(B_ + D_)

        # [qlen x klen x bsz x n_head]
        attn_score = AC + BD
        attn_score.mul_(self.scale)

        #### compute attention probability
        if attn_mask is not None and attn_mask.any().item():
            if attn_mask.dim() == 2:
                attn_score.masked_fill_(attn_mask[None, :, :, None], -float('inf'))
            elif attn_mask.dim() == 3:
                attn_score.masked_fill_(attn_mask[:, :, :, None], -float('inf'))

        # [qlen x klen x bsz x n_head]
        attn_prob = F.softmax(attn_score, dim=1)
        attn_prob = self.dropatt(attn_prob)

        #### compute attention vector
        attn_vec = torch.einsum('ijbn,jbnd->ibnd', (attn_prob, w_head_v))

        # [qlen x bsz x n_head x d_head]
        attn_vec = attn_vec.contiguous().view(
            attn_vec.size(0), attn_vec.size(1), self.n_head * self.d_head)

        ##### linear projection
        attn_out = self.o_net(attn_vec)
        attn_out = self.drop(attn_out)

        if self.pre_lnorm:
            ##### residual connection
            output = w + attn_out
        else:
            ##### residual connection + layer normalization
            output = self.layer_norm(w + attn_out)

        return output


class DecoderLayer(nn.Module):
    def __init__(self, n_head, d_model, d_head, d_inner, dropout, **kwargs):
        super(DecoderLayer, self).__init__()

        self.dec_attn = MultiHeadAttn(n_head, d_model, d_head, dropout, **kwargs)
        self.pos_ff = PositionwiseFF(d_model, d_inner, dropout,
                                     pre_lnorm=kwargs.get('pre_lnorm'))

    def forward(self, dec_inp, dec_attn_mask=None, mems=None):
        output = self.dec_attn(dec_inp, attn_mask=dec_attn_mask,
                               mems=mems)
        output = self.pos_ff(output)

        return output


class RelLearnableDecoderLayer(nn.Module):
    def __init__(self, n_head, d_model, d_head, d_inner, dropout,
                 **kwargs):
        super(RelLearnableDecoderLayer, self).__init__()

        self.dec_attn = RelLearnableMultiHeadAttn(n_head, d_model, d_head, dropout,
                                                  **kwargs)
        self.pos_ff = PositionwiseFF(d_model, d_inner, dropout,
                                     pre_lnorm=kwargs.get('pre_lnorm'))

    def forward(self, dec_inp, r_emb, r_w_bias, r_bias, dec_attn_mask=None, mems=None):
        output = self.dec_attn(dec_inp, r_emb, r_w_bias, r_bias,
                               attn_mask=dec_attn_mask,
                               mems=mems)
        output = self.pos_ff(output)

        return output


class RelPartialLearnableDecoderLayer(nn.Module):
    def __init__(self, n_head, d_model, d_head, d_inner, dropout,
                 **kwargs):
        super(RelPartialLearnableDecoderLayer, self).__init__()

        self.dec_attn = RelPartialLearnableMultiHeadAttn(n_head, d_model,
                                                         d_head, dropout, **kwargs)
        self.pos_ff = PositionwiseFF(d_model, d_inner, dropout,
                                     pre_lnorm=kwargs.get('pre_lnorm'))

    def forward(self, dec_inp, r, dec_attn_mask=None, mems=None):
        output = self.dec_attn(dec_inp, r,
                               attn_mask=dec_attn_mask,
                               mems=mems)
        output = self.pos_ff(output)

        return output

    def add_heads(self, ratio, strategy="duplicate", function=None, expand_inner=True):
        self.dec_attn.add_heads(ratio, strategy, function)
        self.pos_ff.add_heads(ratio, strategy, function, expand_inner)


class AdaptiveEmbedding(nn.Module):
    def __init__(self, n_token, d_embed, d_proj, cutoffs, div_val=1,
                 sample_softmax=False):
        super(AdaptiveEmbedding, self).__init__()

        self.n_token = n_token
        self.d_embed = d_embed

        self.cutoffs = cutoffs + [n_token]
        self.div_val = div_val
        self.d_proj = d_proj

        self.emb_scale = d_proj ** 0.5

        self.cutoff_ends = [0] + self.cutoffs

        self.emb_layers = nn.ModuleList()
        self.emb_projs = nn.ParameterList()
        if div_val == 1:
            self.emb_layers.append(
                nn.Embedding(n_token, d_embed, sparse=sample_softmax > 0)
            )
            if d_proj != d_embed:
                self.emb_projs.append(nn.Parameter(torch.Tensor(d_proj, d_embed)))
        else:
            for i in range(len(self.cutoffs)):
                l_idx, r_idx = self.cutoff_ends[i], self.cutoff_ends[i + 1]
                d_emb_i = d_embed // (div_val ** i)
                self.emb_layers.append(nn.Embedding(r_idx - l_idx, d_emb_i))
                self.emb_projs.append(nn.Parameter(torch.Tensor(d_proj, d_emb_i)))

    def forward(self, inp):
        if self.div_val == 1:
            embed = self.emb_layers[0](inp)
            if self.d_proj != self.d_embed:
                embed = F.linear(embed, self.emb_projs[0])
        else:
            param = next(self.parameters())
<<<<<<< HEAD
            inp_flat = inp.view(-1)
            emb_flat = torch.zeros([inp_flat.size(0), self.d_proj],
                                   dtype=param.dtype, device=param.device)
=======
            inp_flat = inp.reshape(-1)
            emb_flat = torch.zeros([inp_flat.size(0), self.d_proj], 
                dtype=param.dtype, device=param.device)
>>>>>>> 50764fcc
            for i in range(len(self.cutoffs)):
                l_idx, r_idx = self.cutoff_ends[i], self.cutoff_ends[i + 1]

                mask_i = (inp_flat >= l_idx) & (inp_flat < r_idx)
                indices_i = mask_i.nonzero().squeeze()

                if indices_i.numel() == 0:
                    continue

                inp_i = inp_flat.index_select(0, indices_i) - l_idx
                emb_i = self.emb_layers[i](inp_i)
                emb_i = F.linear(emb_i, self.emb_projs[i])

                emb_flat.index_copy_(0, indices_i, emb_i)

            embed = emb_flat.view(*inp.size(), self.d_proj)

        embed.mul_(self.emb_scale)

        return embed

    def widen(self, ratio, strategy="duplicate", function=None, tied_weight=True, tied_projs=None):
        self.d_embed *= ratio
        self.d_proj *= ratio
        # EXPAND SCALE ?
        # self.emb_scale = self.d_proj ** 0.5
        if not tied_weight:
            for emb_layer in self.emb_layers:
                repeat_parameter(emb_layer.weight, 1, ratio)
        if tied_projs is None:
            tied_projs = [False] + [True] * len(cutoffs)
        for i, tied_proj in enumerate(tied_projs):
            if not tied_proj and i < len(self.emb_projs):
                repeat_parameter(self.emb_projs[i])


class MemTransformerLM(nn.Module):
    def __init__(self, n_token, n_layer, n_head, d_model, d_head, d_inner,
                 dropout, dropatt, tie_weight=True, d_embed=None,
                 div_val=1, tie_projs=[False], pre_lnorm=False,
                 tgt_len=None, ext_len=None, mem_len=None,
                 cutoffs=[], adapt_inp=False,
                 same_length=False, attn_type=0, clamp_len=-1,
                 sample_softmax=-1, ):
        super(MemTransformerLM, self).__init__()
        self.n_token = n_token
        self.training_steps = 0
        self.compute = 0

        d_embed = d_model if d_embed is None else d_embed
        self.d_embed = d_embed
        self.d_model = d_model
        self.n_head = n_head
        self.d_head = d_head
        self.d_inner = d_inner
        self.n_layer = n_layer
        self.attn_type = attn_type
        self.tie_weight = tie_weight
        self.tie_projs = tie_projs

        self.drop = nn.Dropout(dropout)
        self.dropout_p = dropout
        self.dropatt_p = dropatt
        self.pre_lnorm = pre_lnorm

        self.tgt_len = tgt_len
        self.mem_len = mem_len
        self.ext_len = ext_len
        self.max_klen = tgt_len + ext_len + mem_len

        self.word_emb = AdaptiveEmbedding(n_token, d_embed, d_model, cutoffs,
                                          div_val=div_val)

        self.layers = nn.ModuleList()
        if attn_type == 0:  # the default attention
            for i in range(n_layer):
                self.layers.append(
                    RelPartialLearnableDecoderLayer(
                        n_head, d_model, d_head, d_inner, dropout,
                        tgt_len=tgt_len, ext_len=ext_len, mem_len=mem_len,
                        dropatt=dropatt, pre_lnorm=pre_lnorm)
                )
        elif attn_type == 1:  # learnable embeddings
            for i in range(n_layer):
                self.layers.append(
                    RelLearnableDecoderLayer(
                        n_head, d_model, d_head, d_inner, dropout,
                        tgt_len=tgt_len, ext_len=ext_len, mem_len=mem_len,
                        dropatt=dropatt, pre_lnorm=pre_lnorm)
                )
        elif attn_type in [2, 3]:  # absolute embeddings
            for i in range(n_layer):
                self.layers.append(
                    DecoderLayer(
                        n_head, d_model, d_head, d_inner, dropout,
                        dropatt=dropatt, pre_lnorm=pre_lnorm)
                )

        self.sample_softmax = sample_softmax

        self._create_params()
        # use sampled softmax
        if sample_softmax > 0:
            self.out_layer = nn.Linear(d_model, n_token)
            if tie_weight:
                self.out_layer.weight = self.word_emb.weight
            self.sampler = LogUniformSampler(n_token, sample_softmax)

        # use adaptive softmax (including standard softmax)
        else:
            self.crit = ProjectedAdaptiveLogSoftmax(n_token, d_embed, d_model,
                                                    cutoffs, div_val=div_val)

            if tie_weight:
                for i in range(len(self.crit.out_layers)):
                    self.crit.out_layers[i].weight = self.word_emb.emb_layers[i].weight

            if tie_projs:
                for i, tie_proj in enumerate(tie_projs):
                    if tie_proj and div_val == 1 and d_model != d_embed:
                        self.crit.out_projs[i] = self.word_emb.emb_projs[0]
                    elif tie_proj and div_val != 1:
                        self.crit.out_projs[i] = self.word_emb.emb_projs[i]

        self.same_length = same_length
        self.clamp_len = clamp_len

    def backward_compatible(self, tie_weight, tie_projs):
        self.sample_softmax = -1
        self.tie_weight = tie_weight
        self.tie_projs = tie_projs

    def _create_params(self):
        if self.attn_type == 0:  # default attention
            self.pos_emb = PositionalEmbedding(self.d_model)
            # self.r_w_bias = nn.Parameter(torch.Tensor(self.n_head, self.d_head))
            # self.r_r_bias = nn.Parameter(torch.Tensor(self.n_head, self.d_head))
        elif self.attn_type == 1:  # learnable
            self.r_emb = nn.Parameter(torch.Tensor(
                self.n_layer, self.max_klen, self.n_head, self.d_head))
            self.r_w_bias = nn.Parameter(torch.Tensor(
                self.n_layer, self.n_head, self.d_head))
            self.r_bias = nn.Parameter(torch.Tensor(
                self.n_layer, self.max_klen, self.n_head))
        elif self.attn_type == 2:  # absolute standard
            self.pos_emb = PositionalEmbedding(self.d_model)
        elif self.attn_type == 3:  # absolute deeper SA
            self.r_emb = nn.Parameter(torch.Tensor(
                self.n_layer, self.max_klen, self.n_head, self.d_head))

    def reset_length(self, tgt_len, ext_len, mem_len):
        self.tgt_len = tgt_len
        self.mem_len = mem_len
        self.ext_len = ext_len

    def init_mems(self):
        if self.mem_len > 0:
            mems = []
            param = next(self.parameters())
            for i in range(self.n_layer + 1):
                empty = torch.empty(0, dtype=param.dtype, device=param.device)
                mems.append(empty)

            return mems
        else:
            return None

    def _update_mems(self, hids, mems, qlen, mlen):
        # does not deal with None
        if mems is None: return None

        # mems is not None
        assert len(hids) == len(mems), 'len(hids) != len(mems)'

        # There are `mlen + qlen` steps that can be cached into mems
        # For the next step, the last `ext_len` of the `qlen` tokens
        # will be used as the extended context. Hence, we only cache
        # the tokens from `mlen + qlen - self.ext_len - self.mem_len`
        # to `mlen + qlen - self.ext_len`.
        with torch.no_grad():
            new_mems = []
            end_idx = mlen + max(0, qlen - 0 - self.ext_len)
            beg_idx = max(0, end_idx - self.mem_len)
            for i in range(len(hids)):
                cat = torch.cat([mems[i], hids[i]], dim=0)
                new_mems.append(cat[beg_idx:end_idx].detach())

        return new_mems

    def _forward(self, dec_inp, mems=None):
        qlen, bsz = dec_inp.size()

        word_emb = self.word_emb(dec_inp)

        mlen = mems[0].size(0) if mems is not None else 0
        klen = mlen + qlen
        if self.same_length:
            all_ones = word_emb.new_ones(qlen, klen)
            mask_len = klen - self.mem_len
            if mask_len > 0:
                mask_shift_len = qlen - mask_len
            else:
                mask_shift_len = qlen
            dec_attn_mask = (torch.triu(all_ones, 1 + mlen)
                             + torch.tril(all_ones, -mask_shift_len)).bool()[:, :, None]  # -1
        else:
            dec_attn_mask = torch.triu(
<<<<<<< HEAD
                word_emb.new_ones(qlen, klen), diagonal=1 + mlen).bool()[:, :, None]
=======
                word_emb.new_ones(qlen, klen), diagonal=1+mlen).byte()[:,:,None]
        dec_attn_mask = dec_attn_mask.bool()  # Convert to bool
>>>>>>> 50764fcc

        hids = []
        if self.attn_type == 0:  # default
            pos_seq = torch.arange(klen - 1, -1, -1.0, device=word_emb.device,
                                   dtype=word_emb.dtype)
            if self.clamp_len > 0:
                pos_seq.clamp_(max=self.clamp_len)
            pos_emb = self.pos_emb(pos_seq)

            core_out = self.drop(word_emb)
            pos_emb = self.drop(pos_emb)

            hids.append(core_out)
            for i, layer in enumerate(self.layers):
                mems_i = None if mems is None else mems[i]
                core_out = layer(core_out, pos_emb, dec_attn_mask=dec_attn_mask, mems=mems_i)
                hids.append(core_out)
        elif self.attn_type == 1:  # learnable
            core_out = self.drop(word_emb)
            hids.append(core_out)
            for i, layer in enumerate(self.layers):
                if self.clamp_len > 0:
                    r_emb = self.r_emb[i][-self.clamp_len:]
                    r_bias = self.r_bias[i][-self.clamp_len:]
                else:
                    r_emb, r_bias = self.r_emb[i], self.r_bias[i]

                mems_i = None if mems is None else mems[i]
                core_out = layer(core_out, r_emb, self.r_w_bias[i],
                                 r_bias, dec_attn_mask=dec_attn_mask, mems=mems_i)
                hids.append(core_out)
        elif self.attn_type == 2:  # absolute
            pos_seq = torch.arange(klen - 1, -1, -1.0, device=word_emb.device,
                                   dtype=word_emb.dtype)
            if self.clamp_len > 0:
                pos_seq.clamp_(max=self.clamp_len)
            pos_emb = self.pos_emb(pos_seq)

            core_out = self.drop(word_emb + pos_emb[-qlen:])

            hids.append(core_out)
            for i, layer in enumerate(self.layers):
                mems_i = None if mems is None else mems[i]
                if mems_i is not None and i == 0:
                    mems_i += pos_emb[:mlen]
                core_out = layer(core_out, dec_attn_mask=dec_attn_mask,
                                 mems=mems_i)
                hids.append(core_out)
        elif self.attn_type == 3:
            core_out = self.drop(word_emb)

            hids.append(core_out)
            for i, layer in enumerate(self.layers):
                mems_i = None if mems is None else mems[i]
                if mems_i is not None and mlen > 0:
                    cur_emb = self.r_emb[i][:-qlen]
                    cur_size = cur_emb.size(0)
                    if cur_size < mlen:
                        cur_emb_pad = cur_emb[0:1].expand(mlen - cur_size, -1, -1)
                        cur_emb = torch.cat([cur_emb_pad, cur_emb], 0)
                    else:
                        cur_emb = cur_emb[-mlen:]
                    mems_i += cur_emb.view(mlen, 1, -1)
                core_out += self.r_emb[i][-qlen:].view(qlen, 1, -1)

                core_out = layer(core_out, dec_attn_mask=dec_attn_mask,
                                 mems=mems_i)
                hids.append(core_out)

        core_out = self.drop(core_out)

        new_mems = self._update_mems(hids, mems, mlen, qlen)

        return core_out, new_mems

    def forward(self, data, target, *mems):
        # nn.DataParallel does not allow size(0) tensors to be broadcasted.
        # So, have to initialize size(0) mems inside the model forward.
        # Moreover, have to return new_mems to allow nn.DataParallel to piece
        # them together.
        if not mems: mems = self.init_mems()

        tgt_len = target.size(0)
        hidden, new_mems = self._forward(data, mems=mems)

        pred_hid = hidden[-tgt_len:]
        if self.sample_softmax > 0 and self.training:
            assert self.tie_weight
            logit = sample_logits(self.word_emb,
                                  self.out_layer.bias, target, pred_hid, self.sampler)
            loss = -F.log_softmax(logit, -1)[:, :, 0]
        else:
<<<<<<< HEAD
            loss = self.crit(pred_hid.view(-1, pred_hid.size(-1)), target.reshape(-1))
=======
            loss = self.crit(pred_hid.reshape(-1, pred_hid.size(-1)), target.reshape(-1))
>>>>>>> 50764fcc
            loss = loss.view(tgt_len, -1)

        if new_mems is None:
            return [loss]
        else:
            return [loss] + new_mems

    def expand_layers(self, n_add, strategy="repeat", function=None):
        assert self.attn_type == 0, f"only works with default attention mode, not mode {self.attn}"
        assert strategy in ["repeat", "reinit", "repeat_bottom", "reinit_bottom", "duplicate"], \
            f"initialization mode {strategy} not implemented"
        duplicate = "duplicate" in strategy
        bottom = "bottom" in strategy
        new_layers = nn.ModuleList([])

        if duplicate:
            assert n_add % len(self.layers) == 0, \
                f"duplicating the network requires the number of extra layers {n_add} " \
                f"to be an integer nultiple of previous length {len(self.layers)}"
            factor = n_add // len(self.layers)
            # we append them in the order they'll be found in the network later
            for layer in self.layers:
                for _ in range(factor):
                    new_layers.append(deepcopy(layer))
            # we interleave the new layers on top of the layer they duplicate
            positions = [i for i in range(len(self.layers) + n_add) if i % len(self.layers) != 0]
            for i, new_layer in enumerate(new_layers):
                self.layers.insert(positions[i], new_layer)

        else:
            for _ in range(n_add):
                new_layer = deepcopy(self.layers[0 if bottom else -1])
                if "reinit" in strategy:
                    new_layer.apply(function)
                new_layers.append(new_layer)
            if bottom:
                # not as elegant as extending the end but we have to add modules one by one at the start
                # the count i is to make sure they're in the same order in new_layers and self.layers
                for i, layer in enumerate(new_layers):
                    self.layers.insert(i, layer)
            else:
                self.layers.extend(new_layers)

        self.n_layer += n_add
        return new_layers

    def add_heads(self, ratio, strategy="duplicate", function=None,
                  expand_inner=True, expand_embeddings=True, change_freq=False):
        assert self.attn_type == 0, f"only works with default attention mode, not mode {self.attn}"
        assert strategy in ["reinit", "duplicate"], \
            f"initialization mode {strategy} not implemented"

        self.d_model *= ratio
        self.n_head *= ratio
        if expand_inner:
            self.d_inner *= ratio
        if expand_embeddings:
            self.d_embed *= ratio

        for layer in self.layers:
            layer.add_heads(ratio, strategy, function, expand_inner)

        if expand_embeddings:
            self.crit.widen(ratio, strategy, function)
            self.word_emb.widen(ratio, strategy, function, self.tie_weight, self.tie_projs)
            self.pos_emb.widen(ratio, change_freq)

        return self.layers


if __name__ == '__main__':
    import argparse

    parser = argparse.ArgumentParser(description='unit test')

    parser.add_argument('--n_layer', type=int, default=4, help='')
    parser.add_argument('--n_rel_layer', type=int, default=4, help='')
    parser.add_argument('--n_head', type=int, default=2, help='')
    parser.add_argument('--d_head', type=int, default=2, help='')
    parser.add_argument('--d_model', type=int, default=200, help='')
    parser.add_argument('--d_embed', type=int, default=200, help='')
    parser.add_argument('--d_inner', type=int, default=200, help='')
    parser.add_argument('--dropout', type=float, default=0.0, help='')
    parser.add_argument('--cuda', action='store_true', help='')
    parser.add_argument('--seed', type=int, default=1111, help='')
    parser.add_argument('--multi_gpu', action='store_true', help='')

    args = parser.parse_args()

    device = torch.device("cuda" if args.cuda else "cpu")

    B = 4
    tgt_len, mem_len, ext_len = 36, 36, 0
    data_len = tgt_len * 20
    args.n_token = 10000

    import data_utils

    data = torch.LongTensor(data_len * B).random_(0, args.n_token).to(device)
    diter = data_utils.LMOrderedIterator(data, B, tgt_len, device=device, ext_len=ext_len)

    cutoffs = [args.n_token // 2]
    tie_projs = [False] + [True] * len(cutoffs)

    for div_val in [1, 2]:
        for d_embed in [200, 100]:
            model = MemTransformerLM(args.n_token, args.n_layer, args.n_head,
                                     args.d_model, args.d_head, args.d_inner, args.dropout,
                                     dropatt=args.dropatt, tie_weight=True,
                                     d_embed=d_embed, div_val=div_val,
                                     tie_projs=tie_projs, pre_lnorm=True,
                                     tgt_len=tgt_len, ext_len=ext_len, mem_len=mem_len,
                                     cutoffs=cutoffs, attn_type=0).to(device)

            print(sum(p.numel() for p in model.parameters()))

            mems = tuple()
            for idx, (inp, tgt, seqlen) in enumerate(diter):
                print('batch {}'.format(idx))
                out = model(inp, tgt, *mems)
                mems = out[1:]<|MERGE_RESOLUTION|>--- conflicted
+++ resolved
@@ -229,13 +229,8 @@
         x = x_padded[:, :, 1:].view_as(x)
 
         if zero_triu:
-<<<<<<< HEAD
-            ones = torch.ones((x.size(0), x.size(1)))
-            x = x * torch.tril(ones, x.size(1) - x.size(0))[:, :, None, None]
-=======
             ones = torch.ones((x.size(2), x.size(3)))
-            x = x * torch.tril(ones, x.size(3) - x.size(2))[None, None, :, :]
->>>>>>> 50764fcc
+            x = x * torch.tril(ones, x.size(1) - x.size(0))[:,:,None,None]
 
         return x
 
@@ -282,19 +277,11 @@
         r_head_k = r_head_k.view(rlen, self.n_head, self.d_head)  # qlen x n_head x d_head
 
         #### compute attention score
-<<<<<<< HEAD
         rw_head_q = w_head_q + self.r_w_bias  # qlen x bsz x n_head x d_head
-        AC = torch.einsum('ibnd,jbnd->ijbn', (rw_head_q, w_head_k))  # qlen x klen x bsz x n_head
+        AC = torch.einsum('ibnd,jbnd->bnij', (rw_head_q, w_head_k))             # bsz x n_head x qlen x klen
 
         rr_head_q = w_head_q + self.r_r_bias
-        BD = torch.einsum('ibnd,jnd->ijbn', (rr_head_q, r_head_k))  # qlen x klen x bsz x n_head
-=======
-        rw_head_q = w_head_q + r_w_bias                                         # qlen x bsz x n_head x d_head
-        AC = torch.einsum('ibnd,jbnd->bnij', (rw_head_q, w_head_k))             # bsz x n_head x qlen x klen
-
-        rr_head_q = w_head_q + r_r_bias
         BD = torch.einsum('ibnd,jnd->bnij', (rr_head_q, r_head_k))              # bsz x n_head x qlen x klen
->>>>>>> 50764fcc
         BD = self._rel_shift(BD)
 
         # [qlen x klen x bsz x n_head]
@@ -304,17 +291,9 @@
         #### compute attention probability
         if attn_mask is not None and attn_mask.any().item():
             if attn_mask.dim() == 2:
-<<<<<<< HEAD
-                attn_score = attn_score.float().masked_fill(
-                    attn_mask[None, :, :, None], -float('inf')).type_as(attn_score)
-            elif attn_mask.dim() == 3:
-                attn_score = attn_score.float().masked_fill(
-                    attn_mask[:, :, :, None], -float('inf')).type_as(attn_score)
-=======
                 attn_score.masked_fill_(attn_mask[None, None, :, :], -float('inf'))
             elif attn_mask.dim() == 3:
                 attn_score.masked_fill_(attn_mask[:, None, :, :], -float('inf'))
->>>>>>> 50764fcc
 
         # [bsz x n_head x qlen x klen]
         attn_prob = F.softmax(attn_score, dim=3)
@@ -542,15 +521,9 @@
                 embed = F.linear(embed, self.emb_projs[0])
         else:
             param = next(self.parameters())
-<<<<<<< HEAD
-            inp_flat = inp.view(-1)
+            inp_flat = inp.reshape(-1)
             emb_flat = torch.zeros([inp_flat.size(0), self.d_proj],
                                    dtype=param.dtype, device=param.device)
-=======
-            inp_flat = inp.reshape(-1)
-            emb_flat = torch.zeros([inp_flat.size(0), self.d_proj], 
-                dtype=param.dtype, device=param.device)
->>>>>>> 50764fcc
             for i in range(len(self.cutoffs)):
                 l_idx, r_idx = self.cutoff_ends[i], self.cutoff_ends[i + 1]
 
@@ -758,12 +731,8 @@
                              + torch.tril(all_ones, -mask_shift_len)).bool()[:, :, None]  # -1
         else:
             dec_attn_mask = torch.triu(
-<<<<<<< HEAD
                 word_emb.new_ones(qlen, klen), diagonal=1 + mlen).bool()[:, :, None]
-=======
-                word_emb.new_ones(qlen, klen), diagonal=1+mlen).byte()[:,:,None]
         dec_attn_mask = dec_attn_mask.bool()  # Convert to bool
->>>>>>> 50764fcc
 
         hids = []
         if self.attn_type == 0:  # default
@@ -856,11 +825,7 @@
                                   self.out_layer.bias, target, pred_hid, self.sampler)
             loss = -F.log_softmax(logit, -1)[:, :, 0]
         else:
-<<<<<<< HEAD
-            loss = self.crit(pred_hid.view(-1, pred_hid.size(-1)), target.reshape(-1))
-=======
             loss = self.crit(pred_hid.reshape(-1, pred_hid.size(-1)), target.reshape(-1))
->>>>>>> 50764fcc
             loss = loss.view(tgt_len, -1)
 
         if new_mems is None:
